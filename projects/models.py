--- conflicted
+++ resolved
@@ -5,35 +5,11 @@
 from django.utils import timezone
 
 from jenkins.models import Job, Build, Artifact
-<<<<<<< HEAD
-=======
-from jenkins.utils import get_notifications_url
-from projects.helpers import DefaultSettings
 from archives.models import TRANSPORTS, POLICIES
 
 
-def get_context_for_template(dependency):
-    """
-    Returns a Context for the Job XML templating.
-    """
-    settings = DefaultSettings({"NOTIFICATION_HOST": "http://localhost"})
-    notifications_url = get_notifications_url(settings.NOTIFICATION_HOST)
-    context_vars = {
-        "notification_host": get_notifications_url(settings.NOTIFICATION_HOST),
-        "dependency": dependency,
-    }
-    return Context(context_vars)
-
-
-class DependencyType(models.Model):
-    """
-    Used as a model for creating new Jenkins jobs.
-    """
->>>>>>> 412db8f8
-
-
 # Signals
-project_build_finished = Signal(providing_args=["projectbuild"])
+projectbuild_finished = Signal(providing_args=["projectbuild"])
 
 
 class Dependency(models.Model):
@@ -216,8 +192,8 @@
                 projectbuild.phase = list(phases)[0]
                 if projectbuild.phase == "FINISHED":
                     projectbuild.ended_at = timezone.now()
-                    project_build_finished.send(
+                    projectbuild.save()
+                    projectbuild_finished.send(
                         sender=ProjectBuild, projectbuild=projectbuild)
-                updated = True
             if updated:
                 projectbuild.save()